--- conflicted
+++ resolved
@@ -63,11 +63,7 @@
 	snap.TerminatingGateway.ServiceResolversSet = make(map[structs.ServiceName]bool)
 	snap.TerminatingGateway.ServiceGroups = make(map[structs.ServiceName]structs.CheckServiceNodes)
 	snap.TerminatingGateway.GatewayServices = make(map[structs.ServiceName]structs.GatewayService)
-<<<<<<< HEAD
-	snap.TerminatingGateway.EndpointServices = make(map[structs.ServiceName]structs.GatewayService)
-=======
 	snap.TerminatingGateway.DestinationServices = make(map[structs.ServiceName]structs.GatewayService)
->>>>>>> b312e412
 	snap.TerminatingGateway.HostnameServices = make(map[structs.ServiceName]structs.CheckServiceNodes)
 	return snap, nil
 }
@@ -116,24 +112,14 @@
 			svcMap[svc.Service] = struct{}{}
 
 			// Store the gateway <-> service mapping for TLS origination
-<<<<<<< HEAD
-			if svc.IsEndpoint {
-				snap.TerminatingGateway.EndpointServices[svc.Service] = *svc
-=======
 			if svc.ServiceKind == structs.GatewayServiceKindDestination {
 				snap.TerminatingGateway.DestinationServices[svc.Service] = *svc
->>>>>>> b312e412
 			} else {
 				snap.TerminatingGateway.GatewayServices[svc.Service] = *svc
 			}
 
 			// Watch the health endpoint to discover endpoints for the service
-<<<<<<< HEAD
-			if _, ok := snap.TerminatingGateway.WatchedServices[svc.Service]; !ok && !svc.IsEndpoint {
-=======
 			if _, ok := snap.TerminatingGateway.WatchedServices[svc.Service]; !ok && isGatewayServiceKindService(svc) {
-
->>>>>>> b312e412
 				ctx, cancel := context.WithCancel(ctx)
 				err := s.dataSources.Health.Notify(ctx, &structs.ServiceSpecificRequest{
 					Datacenter:     s.source.Datacenter,
@@ -232,12 +218,7 @@
 
 			// Watch service resolvers for the service
 			// These are used to create clusters and endpoints for the service subsets
-<<<<<<< HEAD
-			if _, ok := snap.TerminatingGateway.WatchedResolvers[svc.Service]; !ok && !svc.IsEndpoint {
-=======
 			if _, ok := snap.TerminatingGateway.WatchedResolvers[svc.Service]; !ok && isGatewayServiceKindService(svc) {
-
->>>>>>> b312e412
 				ctx, cancel := context.WithCancel(ctx)
 				err := s.dataSources.ConfigEntry.Notify(ctx, &structs.ConfigEntryQuery{
 					Datacenter:     s.source.Datacenter,
@@ -267,15 +248,9 @@
 		}
 
 		// Delete endpoint service mapping for services that were not in the update
-<<<<<<< HEAD
-		for sn := range snap.TerminatingGateway.EndpointServices {
-			if _, ok := svcMap[sn]; !ok {
-				delete(snap.TerminatingGateway.EndpointServices, sn)
-=======
 		for sn := range snap.TerminatingGateway.DestinationServices {
 			if _, ok := svcMap[sn]; !ok {
 				delete(snap.TerminatingGateway.DestinationServices, sn)
->>>>>>> b312e412
 			}
 		}
 
