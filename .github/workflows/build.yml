name: build

on:
  push:
    # Sequence of patterns matched against refs/heads
<<<<<<< HEAD
    branches:
      # Push events on the main branch
      - main
=======
    branches: [
      "main"
    ]
>>>>>>> 2ef26f48

env:
  PKG_NAME: consul

jobs:
  get-product-version:
    runs-on: ubuntu-latest
    outputs:
      product-version: ${{ steps.get-product-version.outputs.product-version }}
      pre-version: ${{ steps.get-product-version.outputs.pre-version }}
      pkg-version: ${{ steps.get-product-version.outputs.pkg-version }}
      shared-ldflags: ${{ steps.shared-ldflags.outputs.shared-ldflags }}
    steps:
      - uses: actions/checkout@v2
      - name: get product version
        id: get-product-version
        run: |
          CONSUL_VERSION=$(build-support/scripts/version.sh -r)
          ## TODO: This assumes `make version` outputs 1.1.1+ent-prerel
          IFS="+" read VERSION _other <<< "$CONSUL_VERSION"
          IFS="-" read _other PREREL_VERSION <<< "$CONSUL_VERSION"
          ## TODO: this assumes `version.sh` outputs in the expected ordering of
          ##       [version]+ent{-prerelease}  If we need to transition to
          ##       [version]{-prerelease}+ent before then, we'll need to add
          ##       logic to handle presense/absence of the prerelease
          echo "::set-output name=product-version::${CONSUL_VERSION}"
          echo "::set-output name=pre-version::${PREREL_VERSION}"
          echo "::set-output name=pkg-version::${VERSION}"

      - name: Set shared -ldflags
        id: shared-ldflags
        run: echo "::set-output name=shared-ldflags::-X github.com/hashicorp/consul/version.GitCommit=${GITHUB_SHA::8} -X github.com/hashicorp/consul/version.GitDescribe=${{ steps.get-product-version.outputs.product-version }}"

  generate-metadata-file:
    needs: get-product-version
    runs-on: ubuntu-latest
    outputs:
      filepath: ${{ steps.generate-metadata-file.outputs.filepath }}
    steps:
      - name: 'Checkout directory'
        uses: actions/checkout@v2
      - name: Generate metadata file
        id: generate-metadata-file
        uses: hashicorp/actions-generate-metadata@main
        with:
          version: ${{ needs.get-product-version.outputs.product-version }}
          product: ${{ env.PKG_NAME }}

      - uses: actions/upload-artifact@v2
        with:
          name: metadata.json
          path: ${{ steps.generate-metadata-file.outputs.filepath }}

  build:
    needs: get-product-version
    runs-on: ubuntu-latest
    strategy:
      matrix:
        include:
          - {go: "1.17.5", goos: "linux", goarch: "386"}
          - {go: "1.17.5", goos: "linux", goarch: "amd64"}
          - {go: "1.17.5", goos: "linux", goarch: "arm"}
          - {go: "1.17.5", goos: "linux", goarch: "arm64"}
          - {go: "1.17.5", goos: "freebsd", goarch: "386"}
          - {go: "1.17.5", goos: "freebsd", goarch: "amd64"}
          - {go: "1.17.5", goos: "windows", goarch: "386"}
          - {go: "1.17.5", goos: "windows", goarch: "amd64"}
          - {go: "1.17.5", goos: "solaris", goarch: "amd64"}
      fail-fast: true

    name: Go ${{ matrix.go }} ${{ matrix.goos }} ${{ matrix.goarch }} build
    steps:
      - uses: actions/checkout@v2

      - name: Setup go
        uses: actions/setup-go@v2
        with:
          go-version: ${{ matrix.go }}

      - name: Install project dependencies
        run: |
          go install github.com/elazarl/go-bindata-assetfs/go-bindata-assetfs@38087fe
          go install github.com/hashicorp/go-bindata/go-bindata@bf7910a

      - name: Setup with node and yarn
        uses: actions/setup-node@v2
        with:
          node-version: '14'
          cache: 'yarn'
          cache-dependency-path: 'ui/yarn.lock'

      - name: Build UI
        run: |
          CONSUL_VERSION=${{ needs.get-product-version.outputs.product-version }}
          CONSUL_BINARY_TYPE=${CONSUL_BINARY_TYPE}
          CONSUL_COPYRIGHT_YEAR=$(git show -s --format=%cd --date=format:%Y HEAD)
          echo "consul_version is ${CONSUL_VERSION}"
          echo "consul binary type is ${CONSUL_BINARY_TYPE}"
          echo "consul copyright year is ${CONSUL_COPYRIGHT_YEAR}"
          cd ui && make && cd ..
          mkdir pkg
          mv ui/packages/consul-ui/dist pkg/web_ui

      - name: Build static-assets
        run: make static-assets

      - name: Build
        env:
          GOOS: ${{ matrix.goos }}
          GOARCH: ${{ matrix.goarch }}
          CGO_ENABLED: 0
          GOLDFLAGS: "${{needs.get-product-version.outputs.shared-ldflags}}"
        run: |
          mkdir dist out
          go build -ldflags="$GOLDFLAGS" -o dist/ .
          zip -r -j out/${{ env.PKG_NAME }}_${{ needs.get-product-version.outputs.product-version }}_${{ matrix.goos }}_${{ matrix.goarch }}.zip dist/

      - uses: actions/upload-artifact@v2
        with:
          name: ${{ env.PKG_NAME }}_${{ needs.get-product-version.outputs.product-version }}_${{ matrix.goos }}_${{ matrix.goarch }}.zip
          path: out/${{ env.PKG_NAME }}_${{ needs.get-product-version.outputs.product-version }}_${{ matrix.goos }}_${{ matrix.goarch }}.zip

      - name: Package
        if: ${{ matrix.goos == 'linux' }}
        uses: hashicorp/actions-packaging-linux@v1
        with:
          name: ${{ github.event.repository.name }}
          description: "Consul is a distributed, highly available, and data center aware solution to connect and configure applications across dynamic, distributed infrastructure. "
          arch: ${{ matrix.goarch }}
          version: ${{ needs.get-product-version.outputs.product-version }}
          maintainer: "HashiCorp"
          homepage: "https://github.com/hashicorp/consul"
          license: "MPL-2.0"
          binary: "dist/${{ env.PKG_NAME }}"
          deb_depends: "openssl"
          rpm_depends: "openssl"
          config_dir: ".release/linux/package"
          preinstall: ".release/linux/preinstall"
          postinstall: ".release/linux/postinstall"
          preremove: ".release/linux/preremove"
          postremove: ".release/linux/postremove"

      - name: Set Package Names
        if: ${{ matrix.goos == 'linux' }}
        run: |
          echo "RPM_PACKAGE=$(basename out/*.rpm)" >> $GITHUB_ENV
          echo "DEB_PACKAGE=$(basename out/*.deb)" >> $GITHUB_ENV

      - uses: actions/upload-artifact@v2
        if: ${{ matrix.goos == 'linux' }}
        with:
          name: ${{ env.RPM_PACKAGE }}
          path: out/${{ env.RPM_PACKAGE }}

      - uses: actions/upload-artifact@v2
        if: ${{ matrix.goos == 'linux' }}
        with:
          name: ${{ env.DEB_PACKAGE }}
          path: out/${{ env.DEB_PACKAGE }}

  build-darwin:
    needs: get-product-version
    runs-on: macos-latest
    strategy:
      matrix:
        goos: [ darwin ]
        goarch: [ "amd64", "arm64" ]
        go: [ "1.17.5" ]
      fail-fast: true

    name: Go ${{ matrix.go }} ${{ matrix.goos }} ${{ matrix.goarch }} build
    steps:
      - uses: actions/checkout@v2

      - name: Setup go
        uses: actions/setup-go@v2
        with:
          go-version: ${{ matrix.go }}

      - name: Install project dependencies
        run: |
          go install github.com/elazarl/go-bindata-assetfs/go-bindata-assetfs@38087fe
          go install github.com/hashicorp/go-bindata/go-bindata@bf7910a

      - name: Setup with node and yarn
        uses: actions/setup-node@v2
        with:
          node-version: '14'
          cache: 'yarn'
          cache-dependency-path: 'ui/yarn.lock'

      - name: Build UI
        run: |
          CONSUL_VERSION=${{ needs.get-product-version.outputs.product-version }}
          CONSUL_BINARY_TYPE=${CONSUL_BINARY_TYPE}
          CONSUL_COPYRIGHT_YEAR=$(git show -s --format=%cd --date=format:%Y HEAD)
          echo "consul_version is ${CONSUL_VERSION}"
          echo "consul binary type is ${CONSUL_BINARY_TYPE}"
          echo "consul copyright year is ${CONSUL_COPYRIGHT_YEAR}"
          cd ui && make && cd ..
          mkdir pkg
          mv ui/packages/consul-ui/dist pkg/web_ui

      - name: Build static-assets
        run: make static-assets

      - name: Build
        env:
          GOOS: ${{ matrix.goos }}
          GOARCH: ${{ matrix.goarch }}
          GOLDFLAGS: "${{ needs.get-product-version.outputs.shared-ldflags }}"
        run: |
          mkdir dist out
          go build -ldflags="$GOLDFLAGS" -tags netcgo -o dist/ .
          zip -r -j out/${{ env.PKG_NAME }}_${{ needs.get-product-version.outputs.product-version }}_${{ matrix.goos }}_${{ matrix.goarch }}.zip dist/

      - uses: actions/upload-artifact@v2
        with:
          name: ${{ env.PKG_NAME }}_${{ needs.get-product-version.outputs.product-version }}_${{ matrix.goos }}_${{ matrix.goarch }}.zip
          path: out/${{ env.PKG_NAME }}_${{ needs.get-product-version.outputs.product-version }}_${{ matrix.goos }}_${{ matrix.goarch }}.zip

  build-docker:
    name: Docker ${{ matrix.arch }} build
    needs:
      - get-product-version
      - build
    runs-on: ubuntu-latest
    strategy:
      matrix:
        arch: ["arm", "arm64", "386", "amd64"]
    env:
      repo: ${{github.event.repository.name}}
      version: ${{needs.get-product-version.outputs.product-version}}

    steps:
      - uses: actions/checkout@v2
      - name: Docker Build (Action)
        uses: hashicorp/actions-docker-build@v1
        with:
          version: ${{env.version}}
          target: default
          arch: ${{matrix.arch}}
          tags: |
            docker.io/hashicorp/${{env.repo}}:${{env.version}}
            public.ecr.aws/hashicorp/${{env.repo}}:${{env.version}}<|MERGE_RESOLUTION|>--- conflicted
+++ resolved
@@ -3,15 +3,9 @@
 on:
   push:
     # Sequence of patterns matched against refs/heads
-<<<<<<< HEAD
     branches:
       # Push events on the main branch
       - main
-=======
-    branches: [
-      "main"
-    ]
->>>>>>> 2ef26f48
 
 env:
   PKG_NAME: consul
