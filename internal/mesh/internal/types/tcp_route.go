// Copyright (c) HashiCorp, Inc.
// SPDX-License-Identifier: BUSL-1.1

package types

import (
	"github.com/hashicorp/go-multierror"

	"github.com/hashicorp/consul/internal/resource"
	pbmesh "github.com/hashicorp/consul/proto-public/pbmesh/v1alpha1"
	"github.com/hashicorp/consul/proto-public/pbresource"
)

const (
	TCPRouteKind = "TCPRoute"
)

var (
	TCPRouteV1Alpha1Type = &pbresource.Type{
		Group:        GroupName,
		GroupVersion: VersionV1Alpha1,
		Kind:         TCPRouteKind,
	}

	TCPRouteType = TCPRouteV1Alpha1Type
)

func RegisterTCPRoute(r resource.Registry) {
	r.Register(resource.Registration{
<<<<<<< HEAD
		Type:     TCPRouteV1Alpha1Type,
		Proto:    &pbmesh.TCPRoute{},
		Validate: nil,
		Scope:    resource.ScopeNamespace,
=======
		Type:  TCPRouteV1Alpha1Type,
		Proto: &pbmesh.TCPRoute{},
		// TODO(rb): normalize parent/backend ref tenancies in a Mutate hook
		Validate: ValidateTCPRoute,
>>>>>>> 2225bf05
	})
}

func ValidateTCPRoute(res *pbresource.Resource) error {
	var route pbmesh.TCPRoute

	if err := res.Data.UnmarshalTo(&route); err != nil {
		return resource.NewErrDataParse(&route, err)
	}

	var merr error

	if err := validateParentRefs(route.ParentRefs); err != nil {
		merr = multierror.Append(merr, err)
	}

	for i, rule := range route.Rules {
		wrapRuleErr := func(err error) error {
			return resource.ErrInvalidListElement{
				Name:    "rules",
				Index:   i,
				Wrapped: err,
			}
		}

		if len(rule.BackendRefs) == 0 {
			/*
				BackendRefs (optional)¶

				BackendRefs defines API objects where matching requests should be
				sent. If unspecified, the rule performs no forwarding. If
				unspecified and no filters are specified that would result in a
				response being sent, a 404 error code is returned.
			*/
			merr = multierror.Append(merr, wrapRuleErr(
				resource.ErrInvalidField{
					Name:    "backend_refs",
					Wrapped: resource.ErrEmpty,
				},
			))
		}
		for j, hbref := range rule.BackendRefs {
			wrapBackendRefErr := func(err error) error {
				return wrapRuleErr(resource.ErrInvalidListElement{
					Name:    "backend_refs",
					Index:   j,
					Wrapped: err,
				})
			}
			for _, err := range validateBackendRef(hbref.BackendRef) {
				merr = multierror.Append(merr, wrapBackendRefErr(
					resource.ErrInvalidField{
						Name:    "backend_ref",
						Wrapped: err,
					},
				))
			}
		}
	}

	return merr
}<|MERGE_RESOLUTION|>--- conflicted
+++ resolved
@@ -27,17 +27,11 @@
 
 func RegisterTCPRoute(r resource.Registry) {
 	r.Register(resource.Registration{
-<<<<<<< HEAD
-		Type:     TCPRouteV1Alpha1Type,
-		Proto:    &pbmesh.TCPRoute{},
-		Validate: nil,
-		Scope:    resource.ScopeNamespace,
-=======
 		Type:  TCPRouteV1Alpha1Type,
 		Proto: &pbmesh.TCPRoute{},
 		// TODO(rb): normalize parent/backend ref tenancies in a Mutate hook
 		Validate: ValidateTCPRoute,
->>>>>>> 2225bf05
+		Scope:    resource.ScopeNamespace,
 	})
 }
 
