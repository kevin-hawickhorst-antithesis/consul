// Copyright (c) HashiCorp, Inc.
// SPDX-License-Identifier: BUSL-1.1

package types

import (
	"github.com/hashicorp/go-multierror"

	"github.com/hashicorp/consul/internal/resource"
	pbmesh "github.com/hashicorp/consul/proto-public/pbmesh/v1alpha1"
	"github.com/hashicorp/consul/proto-public/pbresource"
)

const (
	ComputedRoutesKind = "ComputedRoutes"
)

var (
	ComputedRoutesV1Alpha1Type = &pbresource.Type{
		Group:        GroupName,
		GroupVersion: VersionV1Alpha1,
		Kind:         ComputedRoutesKind,
	}

	ComputedRoutesType = ComputedRoutesV1Alpha1Type
)

func RegisterComputedRoutes(r resource.Registry) {
	r.Register(resource.Registration{
		Type:     ComputedRoutesV1Alpha1Type,
		Proto:    &pbmesh.ComputedRoutes{},
<<<<<<< HEAD
		Validate: nil,
		Scope:    resource.ScopeNamespace,
=======
		Validate: ValidateComputedRoutes,
>>>>>>> 2225bf05
	})
}

func ValidateComputedRoutes(res *pbresource.Resource) error {
	var config pbmesh.ComputedRoutes

	if err := res.Data.UnmarshalTo(&config); err != nil {
		return resource.NewErrDataParse(&config, err)
	}

	var merr error

	if len(config.PortedConfigs) == 0 {
		merr = multierror.Append(merr, resource.ErrInvalidField{
			Name:    "ported_configs",
			Wrapped: resource.ErrEmpty,
		})
	}

	// TODO(rb): do more elaborate validation

	for port, pmc := range config.PortedConfigs {
		wrapErr := func(err error) error {
			return resource.ErrInvalidMapValue{
				Map:     "ported_configs",
				Key:     port,
				Wrapped: err,
			}
		}
		if pmc.Config == nil {
			merr = multierror.Append(merr, wrapErr(resource.ErrInvalidField{
				Name:    "config",
				Wrapped: resource.ErrEmpty,
			}))
		}
		if len(pmc.Targets) == 0 {
			merr = multierror.Append(merr, wrapErr(resource.ErrInvalidField{
				Name:    "targets",
				Wrapped: resource.ErrEmpty,
			}))
		}
	}

	return merr
}<|MERGE_RESOLUTION|>--- conflicted
+++ resolved
@@ -29,12 +29,8 @@
 	r.Register(resource.Registration{
 		Type:     ComputedRoutesV1Alpha1Type,
 		Proto:    &pbmesh.ComputedRoutes{},
-<<<<<<< HEAD
-		Validate: nil,
+		Validate: ValidateComputedRoutes,
 		Scope:    resource.ScopeNamespace,
-=======
-		Validate: ValidateComputedRoutes,
->>>>>>> 2225bf05
 	})
 }
 
