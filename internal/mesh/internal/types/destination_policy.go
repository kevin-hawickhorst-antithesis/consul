--- conflicted
+++ resolved
@@ -32,12 +32,8 @@
 	r.Register(resource.Registration{
 		Type:     DestinationPolicyV1Alpha1Type,
 		Proto:    &pbmesh.DestinationPolicy{},
-<<<<<<< HEAD
-		Validate: nil,
+		Validate: ValidateDestinationPolicy,
 		Scope:    resource.ScopeNamespace,
-=======
-		Validate: ValidateDestinationPolicy,
->>>>>>> 2225bf05
 	})
 }
 
