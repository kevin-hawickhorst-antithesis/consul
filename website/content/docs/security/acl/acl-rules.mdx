--- conflicted
+++ resolved
@@ -7,7 +7,6 @@
 
 # Rules Reference
 
-<<<<<<< HEAD
 This topic provides reference information for the types of access control level (ACL) rules you can create and how they affect access to datacenter resources. For details on how to create rules and group them into policies, see [Policies](/docs/security/acl/acl-policies).
 
 ## Overview
@@ -37,329 +36,6 @@
 - The [connect CA roots endpoint](/api/connect/ca#list-ca-root-certificates) exposes just the public TLS certificate which other systems can use to verify the TLS connection with Consul.
 
 -> **Consul Enterprise Namespace** - In addition to directly-linked policies, roles, and service identities, Consul Enterprise enables ACL policies and roles to be defined in the [Namespaces definition](/docs/enterprise/namespaces#namespace-definition) (Consul Enterprise 1.7.0+).
-=======
-This topic describes how to configure rules for Consul's access control list (ACL) system. The ACL system enables you to control access to data and APIs. Refer to the [ACL system documentation](/docs/security/acl/acl-system) to learn more about ACLs.
-
--> **1.4.0 and later:** This topic applies to Consul versions 1.4.0 and later. Refer to the [legacy ACL system documentation](/docs/security/acl/acl-legacy) for older versions of Consul.
-
-## Rule Specification
-
-ACL rules describe the level of access to resources. A rule is composed of a resource declaration and an access level defined with the `policy` keyword and a [policy disposition](#policy-dispositions). The following syntax describes the basic structure of a rule:
-
-<CodeTabs heading="Basic syntax for configuring an ACL rule">
-<CodeBlockConfig lineNumbers>
-
-```hcl
-<resource> {
-  policy = "<policy disposition>"
-  }
-```
-
-</CodeBlockConfig>
-<CodeBlockConfig lineNumbers>
-
-```json
-"<resource>": [{
-  "policy": "<policy disposition>"
-  }]
-```
-
-</CodeBlockConfig>
-</CodeTabs>
-
-### Resource Labels
-
-Many resources take an additional value that limits the scope of the rule to resources with the same label. A resource label can be the name of a specific set of resources, such as nodes configured with the same `name` value.
-
-The following syntax describes how to include a resource label in the rule:
-
-<CodeTabs heading="Syntax for applying an ACL rule to named resources">
-<CodeBlockConfig lineNumbers>
-
-```hcl
-<resource> "<label>" {
-  policy = "<policy disposition>"
-}
-```
-
-</CodeBlockConfig>
-<CodeBlockConfig lineNumbers>
-
-```json
-"<resource>": [{
-  "<label>": [{
-    "policy": "<policy disposition>"
-  }]
-}]
-```
-
-</CodeBlockConfig>
-</CodeTabs>
-
-Labels provide operators with more granular control over access to the resource, but the following resource types do not take a label:
-
-* `acl`
-* `keyring`
-* `mesh`
-* `operator`
-
-Use the following syntax to create rules for these resources:
-
-<CodeTabs heading="Syntax for resources that take ACL rule configurations directly">
-<CodeBlockConfig lineNumbers>
-
-```hcl
-<resource> = "<policy disposition>"
-```
-
-</CodeBlockConfig>
-<CodeBlockConfig lineNumbers>
-
-```json
-"<resource>": "<policy disposition>"
-```
-
-</CodeBlockConfig>
-</CodeTabs>
-
-### Policy Dispositions
-
-Use the `policy` keyword and one of the following access levels to set a policy disposition:
-
-- `read`: Allows the resource to be read but not modified.
-- `write`: Allows the resource to be read and modified.
-- `deny`: Denies read and write access to the resource.
-
-The special `list` access level provides access to all keys with the specified resource label in the Consul KV. The `list` access level can only be used with the `key_prefix` resource. The [`acl.enable_key_list_policy`](/docs/agent/options#acl_enable_key_list_policy) setting must be set to `true`.
-
-### Matching and Prefix Values
-
-You can define rules for labeled resources based on exact matches or by using resource prefixes to match several resource labels beginning with the same value. Matching resource labels on exact values is described in the [Resource Labels](#resource-labels) section.
-
-The following example rule is an exact match that denies access to services labeled `web-prod`:
-
-<CodeTabs heading="Example rule that denies access to services named 'web-prod'">
-<CodeBlockConfig lineNumbers>
-
-```hcl
-service "web-prod" {
-  policy = "deny"
-}
-```
-</CodeBlockConfig>
-<CodeBlockConfig lineNumbers>
-
-```json
-"service": [{
-  "web-prod" : [{
-    "policy" : "deny"
-  }]
-}]
-```
-</CodeBlockConfig>
-</CodeTabs>
-
-You can append the resource with `_prefix` to match all resource labels beginning with the same value. The following example rule allows `write` access to all services with labels that begin with "web":
-
-<CodeTabs heading="Example rule that grants read and write access to services with names beginning with 'web'">
-<CodeBlockConfig lineNumbers>
-
-```hcl
-service_prefix "web" {
-  policy = "write"
-}
-```
-</CodeBlockConfig>
-<CodeBlockConfig lineNumbers>
-
-```json
-"service_prefix": [{
-  "web" : [{
-    "policy" : "write"
-  }]
-}]
-```
-
-</CodeBlockConfig>
-</CodeTabs>
-
-Prefix-based resource labels can also contain an empty string, which configures the rule to apply to all resources of the declared type. The following example rule allows `read` access to all `service` resources:
-
-<CodeTabs heading="Example rule that grants read access to all services">
-<CodeBlockConfig lineNumbers>
-
-```hcl
-service_prefix "" {
-  policy = "read"
-}
-```
-</CodeBlockConfig>
-<CodeBlockConfig lineNumbers>
-
-```json
-"service_prefix" : [{
-  "" : [{
-  "policy" :"read"
-  }]
-}]
-```
-
-</CodeBlockConfig>
-</CodeTabs>
-
-When using prefix-based rules, the most specific prefix match determines the action. In a real-world scenario, a combination of rules would be combined to create a flexible policy. Each team or business unit would use tokens based on policies that enforce several rules, for example:
-
-* A rule that denies access to a specific resource label
-* A prefix-based rule that allows write access to a class of resources
-* An empty prefix that grants read-only access to all resource within the declared class
-
-#### Matching Precedence
-
-Exact matching rules will only apply to the exact resource specified. The order of precedence for matching rules are:
-
-1. `deny` (highest priority)
-1. `write`
-1. `read`
-
-### Formatting Rules
-
-Define rules using the
-[HashiCorp Configuration Language (HCL)](https://github.com/hashicorp/hcl/).
-HCL is human readable and interoperable with JSON, making it easy to automate rule generation.
-The following examples show the same rules formatted in HCL and JSON:
-
-<CodeTabs heading="Example rules">
-<CodeBlockConfig lineNumbers>
-
-```hcl
-# These control access to the key/value store.
-key_prefix "" {
-  policy = "read"
-}
-key_prefix "foo/" {
-  policy = "write"
-}
-key_prefix "foo/private/" {
-  policy = "deny"
-}
-# Or for exact key matches
-key "foo/bar/secret" {
-  policy = "deny"
-}
-
-# This controls access to cluster-wide Consul operator information.
-operator = "read"
-```
-
-</CodeBlockConfig>
-<CodeBlockConfig lineNumbers>
-
-```json
-{
-  "key": [
-    {
-      "foo/bar/secret": [
-        {
-          "policy": "deny"
-        }
-      ]
-    }
-  ],
-  "key_prefix": [
-    {
-      "": [
-        {
-          "policy": "read"
-        }
-      ]
-    },
-    {
-      "foo/": [
-        {
-          "policy": "write"
-        }
-      ]
-    },
-    {
-      "foo/private/": [
-        {
-          "policy": "deny"
-        }
-      ]
-    }
-  ],
-  "operator": "read"
-}
-```
-
-</CodeBlockConfig>
-</CodeTabs>
-
-## Defining Rules with the ACL API
-
-You can configure ACLs remotely by calling the ACL HTTP API endpoint and including rules in the payload. The endpoint takes data formatted in HCL or JSON. Refer to the [ACL HTTP API endpoint documentation](/api-docs/acl) for details about the API.
-
-The following example adds a set of rules that apply to the `key` resource (Consul K/V) within the `my-app-policy` policy. The rules are formatted in HCL, but they are wrapped in JSON so that the data can be sent using cURL:
-
-```shell-session
-$ curl \
-    --request PUT \
-    --data \
-'{
-  "Name": "my-app-policy",
-  "Rules": "key \"\" { policy = \"read\" } key \"foo/\" { policy = \"write\" } key \"foo/private/\" { policy = \"deny\" } operator = \"read\""
-}' http://127.0.0.1:8500/v1/acl/policy?token=<token with ACL "write">
-```
-
-The following call performs the same operation as the previous example using JSON:
-
-```shell-session
-$ curl \
-    --request PUT \
-    --data \
-'{
-  "Name": "my-app-policy",
-  "Rules": "{\"key\":{\"\":{\"policy\":\"read\"},\"foo/\":{\"policy\":\"write\"},\"foo/private\":{\"policy\":\"deny\"}},\"operator\":\"read\"}"
-}' http://127.0.0.1:8500/v1/acl/policy?token=<management token>
-```
-
-The policy configuration is returned when the call is successfully performed:
-
-```json
-{
-  "CreateIndex": 7,
-  "Hash": "UMG6QEbV40Gs7Cgi6l/ZjYWUwRS0pIxxusFKyKOt8qI=",
-  "ID": "5f423562-aca1-53c3-e121-cb0eb2ea1cd3",
-  "ModifyIndex": 7,
-  "Name": "my-app-policy",
-  "Rules": "key \"\" { policy = \"read\" } key \"foo/\" { policy = \"write\" } key \"foo/private/\" { policy = \"deny\" } operator = \"read\""
-}
-```
-
-The policy can now be specified either by name or by ID when
-[creating a token](https://learn.hashicorp.com/tutorials/consul/access-control-setup-production#create-the-agent-token).
-This will grant the rules provided to the [bearer of that token](/api#authentication).
-
-## Resource and Rule Reference
-
-The following table provides an overview of the resources you can use to create ACL rules.
-
-| Resource                      | Description                                                                                                                                              | Labels |
-|-------------------------------|----------------------------------------------------------------------------------------------------------------------------------------------------------|----------|
-| `acl`                         | Controls access to ACL operations in the [ACL API](/api-docs/acl). <br/>See [ACL Resource Rules](#acl-resource-rules) for details.                        | No       |
-| `partition`<br/>`partition_prefix` | <EnterpriseAlert inline /> Controls access to one or more admin partitions. <br/>See [Admin Partition Rules](#admin-partition-rules) for details. | Yes      |
-| `agent`<br/>`agent_prefix`    | Controls access to the utility operations in the [Agent API](/api/agent), such as `join` and `leave`. <br/>See [Agent Rules](#agent-rules) for details.  | Yes      |
-| `event`<br/>`event_prefix`    | Controls access to event operations in the [Event API](/api/event), such as firing and listing events. <br/>See [Event Rules](#event-rules) for details. | Yes      |
-| `key`<br/>`key_prefix` &nbsp; | Controls access to key/value store operations in the [KV API](/api/kv). <br/>Can also use the `list` access level when setting the policy disposition. <br/>Has additional value options in Consul Enterprise for integrating with [Sentinel](https://docs.hashicorp.com/sentinel/consul).  <br/>See [Key/Value Rules](#key-value-rules) for details. | Yes      |
-| `keyring` &nbsp; &nbsp; &nbsp; | Controls access to keyring operations in the [Keyring API](/api/keyring). <br/>See [Keyring Rules](#keyring-rules) for details. | No      |
-| `mesh` &nbsp; &nbsp; &nbsp; | Provides operator-level permissions for resources in the admin partition, such as ingress gateways or mesh proxy defaults. See [Mesh Rules](#mesh-rules) for details.  | No      |
-| `namespace`<br/>`namespace_prefix` | <EnterpriseAlert inline /> Controls access to one or more namespaces. <br/>See [Namespace Rules](#namespace-rules) for details. | Yes      |
-| `node`<br/>`node_prefix` &nbsp; | Controls access to node-level registration and read access to the [Catalog API](/api/catalog). <br/>See [Node Rules](#node-rules) for details. | Yes      |
-| `operator` &nbsp; &nbsp; &nbsp; | Controls access to cluster-level operations available in the [Operator API](/api/operator) excluding keyring API endpoints. <br/>See [Operator Rules](#operator-rules) for details. | No      |
-| `query`<br/>`query_prefix` | Controls access to create, update, and delete prepared queries in the [Prepared Query API](/api/query). Access to the [node](#node-rules) and [service](#service-rules) must also be granted. <br/>See [Prepared Query Rules](#prepared-query-rules) for details. | Yes      |
-| `service`<br/>`service_prefix` | Controls service-level registration and read access to the [Catalog API](/api/catalog), as well as service discovery with the [Health API](/api/health). <br/>See [Service Rules](#service-rules) for details. | Yes      |
-| `session`<br/>`session_prefix` | Controls access to operations in the [Session API](/api/session). <br/>See [Session Rules](#session-rules) for details. | Yes      |
->>>>>>> 1f6651fa
 
 The following topics provide additional details about the available resources.
 
@@ -973,21 +649,12 @@
 Consul agents check tokens locally when health checks are registered and when Consul performs periodic [anti-entropy](/docs/architecture/anti-entropy) syncs.
 These actions may required an ACL token to complete. Use the following methods to configure ACL tokens for registration events:
 
-<<<<<<< HEAD
 - Configure a global token in the [acl.tokens.default](/docs/agent/options#acl_tokens_default) parameter.
   This allows a single token to be used during all check registration operations.
-- Provide an ACL token with service and check definitions at registration time.
+- Provide an ACL token with `service` and `check` definitions at registration time.
   This allows for greater flexibility and enables the use of multiple tokens on the same agent.
   Refer to the [services](/docs/agent/services) and [checks](/docs/agent/checks) documentation for examples.
   Tokens may also be passed to the [HTTP API](/api) for operations that require them.
-=======
-* Configure a global token in the [acl.tokens.default](/docs/agent/options#acl_tokens_default) parameter.
-This allows a single token to be used during all check registration operations.
-* Provide an ACL token with service and check definitions at registration time.
-This allows for greater flexibility and enables the use of multiple tokens on the same agent.
-Refer to the [services](/docs/discovery/services) and [checks](/docs/discovery/checks) documentation for examples.
-Tokens may also be passed to the [HTTP API](/api) for operations that require them.
->>>>>>> 1f6651fa
 
 ## Operator Rules
 
